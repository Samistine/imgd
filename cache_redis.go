package main

import (
	"bytes"
	"errors"
	"fmt"
	"github.com/fzzy/radix/extra/pool"
	"github.com/fzzy/radix/redis"
	"github.com/minotar/minecraft"
	"image/png"
	"strconv"
<<<<<<< HEAD
=======
	"strings"
>>>>>>> 0bb4ac12
)

type CacheRedis struct {
	Client *redis.Client
	Pool   *pool.Pool
}

func dialFunc(network, addr string) (*redis.Client, error) {
	client, err := redis.Dial(network, addr)
	if err != nil {
		return nil, err
	}
	if config.Redis.Auth != "" {
		if err := client.Cmd("AUTH", config.Redis.Auth).Err; err != nil {
			client.Close()
			return nil, err
		}
	}
	return client, nil
}

func (c *CacheRedis) setup() error {
	pool, err := pool.NewCustomPool(
		"tcp",
		config.Redis.Address,
		config.Redis.PoolSize,
		dialFunc,
	)
	if err != nil {
		log.Error("Error connecting to redis database")
		return err
	}

	c.Pool = pool

	log.Info("Loaded Redis cache (pool: " + fmt.Sprintf("%v", config.Redis.PoolSize) + ")")
	return nil
}

func (c *CacheRedis) getFromPool() *redis.Client {
	client, err := c.Pool.Get()
	if err != nil {
		log.Error(err.Error())
		return nil
	}
	return client
}

func (c *CacheRedis) has(username string) bool {
	var err error
	client := c.getFromPool()
	if client == nil {
		return false
	}
	defer c.Pool.CarefullyPut(client, &err)

	var exists bool
	exists, err = client.Cmd("EXISTS", config.Redis.Prefix+username).Bool()
	if err != nil {
		log.Error(err.Error())
		return false
	}

	return exists
}

// What to do when failing to pull a skin from redis
func (c *CacheRedis) pullFailed(username string) minecraft.Skin {
	c.remove(username)
	char, _ := minecraft.FetchSkinForChar()
	return char
}

func (c *CacheRedis) pull(username string) minecraft.Skin {
	var err error
	client := c.getFromPool()
	if client == nil {
		return c.pullFailed(username)
	}
	defer c.Pool.CarefullyPut(client, &err)

	resp := client.Cmd("GET", config.Redis.Prefix+username)
	skin, err := getSkinFromReply(resp)
	if err != nil {
		log.Error(err.Error())
		return c.pullFailed(username)
	}

	return skin
}

func (c *CacheRedis) add(username string, skin minecraft.Skin) {
	var err error
	client := c.getFromPool()
	if client == nil {
		return
	}
	defer c.Pool.CarefullyPut(client, &err)

	skinBuf := new(bytes.Buffer)
	_ = png.Encode(skinBuf, skin.Image)

	// read into err so that it's set for the defer
	err = client.Cmd("SETEX", "skins:"+username, strconv.Itoa(config.Server.Ttl), skinBuf.Bytes()).Err
}

func (c *CacheRedis) remove(username string) {
	var err error
	client := c.getFromPool()
	if client == nil {
		return
	}
	defer c.Pool.CarefullyPut(client, &err)

	// read into err so that it's set for the defer
	err = client.Cmd("DEL", config.Redis.Prefix+username).Err
}

func (c *CacheRedis) memory() uint64 {
	var err error
	client := c.getFromPool()
	if client == nil {
		return 0
	}
	defer c.Pool.CarefullyPut(client, &err)

	data, err := parseStats(client.Cmd("INFO"))
	if err != nil {
		return 0
	}

	mem, _ := strconv.ParseUint(data["used_memory"], 10, 64)
	return mem
}

func getSkinFromReply(resp *redis.Reply) (minecraft.Skin, error) {
	respBytes, respErr := resp.Bytes()
	if respErr != nil {
		return minecraft.Skin{}, respErr
	}

	imgBuf := bytes.NewBuffer(respBytes)

	skin, skinErr := minecraft.DecodeSkin(imgBuf)
	if skinErr != nil {
		return minecraft.Skin{}, skinErr
	}

	return skin, nil
}

// Parses a reply from redis INFO into a nice map.
func parseStats(resp *redis.Reply) (map[string]string, error) {
	r, err := resp.Bytes()
	if err != nil {
		return nil, err
	}

	raw := strings.Split(string(r), "\r\n")
	output := map[string]string{}

	for _, line := range raw {
		// Skip blank lines or comment lines
		if len(line) == 0 || string(line[0]) == "#" {
			continue
		}
		// Get the position the seperator breaks
		sep := strings.Index(line, ":")
		if sep == -1 {
			return nil, errors.New("Invalid line: " + line)
		}
		output[line[:sep]] = line[sep+1:]
	}

	return output, nil
}<|MERGE_RESOLUTION|>--- conflicted
+++ resolved
@@ -9,10 +9,7 @@
 	"github.com/minotar/minecraft"
 	"image/png"
 	"strconv"
-<<<<<<< HEAD
-=======
 	"strings"
->>>>>>> 0bb4ac12
 )
 
 type CacheRedis struct {
