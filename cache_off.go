--- conflicted
+++ resolved
@@ -24,10 +24,9 @@
 func (c *CacheOff) add(username string, skin minecraft.Skin) {
 }
 
-<<<<<<< HEAD
 func (c *CacheOff) remove(username string) {
-=======
+}
+
 func (c *CacheOff) memory() uint64 {
 	return 0
->>>>>>> 58d5de5f
 }