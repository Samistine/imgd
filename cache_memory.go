--- conflicted
+++ resolved
@@ -89,18 +89,15 @@
 	}
 
 	c.Skins[username] = skin
-<<<<<<< HEAD
 
 	// After the expiration time, remove the item from the cache.
 	time.AfterFunc(time.Duration(config.Server.Ttl)*time.Second, func() {
 		c.remove(username)
 	})
-=======
 }
 
 // The byte size of the cache. Fairly rough... don't really want to venture
 // into the land of manual memory management, because there be dragons.
 func (c *CacheMemory) memory() uint64 {
 	return uint64(len(c.Usernames) * SKIN_SIZE)
->>>>>>> 0bb4ac12
 }