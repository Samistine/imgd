--- conflicted
+++ resolved
@@ -78,16 +78,15 @@
 	c.Skins[username] = skin
 }
 
-<<<<<<< HEAD
 // Removes the username from the cache
 func (c *CacheMemory) remove(username string) {
 	index := indexOf(username, c.Usernames)
 	key := c.Usernames[index]
 	delete(c.Skins, key)
-=======
+}
+
 // The byte size of the cache. Fairly rough... don't really want to venture
 // into the land of manual memory management, because there be dragons.
 func (c *CacheMemory) memory() uint64 {
 	return uint64(len(c.Usernames) * SKIN_SIZE)
->>>>>>> 58d5de5f
 }