--- conflicted
+++ resolved
@@ -65,59 +65,24 @@
 	return nil
 }
 
-<<<<<<< HEAD
-// Gets the full frontal body shot of the image.
-func (skin *mcSkin) GetBody() error {
-	// Check if 1.8 skin (the max Y bound should be 64). Pre-1.8 skins are
-	// 32 pixels in height.
-	render18Skin := true
-	bounds := skin.Image.Bounds()
-	if bounds.Max.Y != 64 {
-		render18Skin = false
-	}
-
-	// Crop out the parts we'll need to piece together in the image.
+// Returns the head, torso, and arms part of the body image.
+func (skin *mcSkin) RenderUpperBody() error {
 	helmImg := skin.cropHelm(skin.Image)
 	torsoImg := imaging.Crop(skin.Image, image.Rect(TorsoX, TorsoY, TorsoX+TorsoWidth, TorsoY+TorsoHeight))
-	raImg := imaging.Crop(skin.Image, image.Rect(RaX, RaY, RaX+RaWidth, RaY+RaHeight))
-	rlImg := imaging.Crop(skin.Image, image.Rect(RlX, RlY, RlX+RlWidth, RlY+RlHeight))
-=======
-func (skin *mcSkin) RenderUpperBody(all bool) error {
-	UpperBodyHeight := HeadHeight + TorsoHeight
-	UpperBodyShift := TorsoHeight
-	if !all {
-		//We will make a smaller UpperBody
-		UpperBodyHeight = BustHeight
-		UpperBodyShift = BustHeight - HeadHeight
-	}
-
-	helmImg := cropHelm(skin.Image)
-	torsoImg := imaging.Crop(skin.Image, image.Rect(TorsoX, TorsoY, TorsoX+TorsoWidth, TorsoY+UpperBodyShift))
-	raImg := imaging.Crop(skin.Image, image.Rect(RaX, RaY, RaX+RaWidth, RaY+UpperBodyShift))
->>>>>>> 1dd946ad
+	raImg := imaging.Crop(skin.Image, image.Rect(RaX, RaY, RaX+RaWidth, RaY+TorsoHeight))
 
 	var laImg image.Image
 
-<<<<<<< HEAD
-	// If the skin is 1.8 then we will use the left arms and legs, otherwise
+	// If the skin is 1.8 then we will use the left arm, otherwise
 	// flip the right ones and use them.
-	if render18Skin {
-		laImg = imaging.Crop(skin.Image, image.Rect(LaX, LaY, LaX+LaWidth, LaY+LaHeight))
-		llImg = imaging.Crop(skin.Image, image.Rect(LlX, LlY, LlX+LlWidth, LlY+LlHeight))
+	if skin.is18Skin() {
+		laImg = imaging.Crop(skin.Image, image.Rect(LaX, LaY, LaX+LaWidth, LaY+TorsoHeight))
 	} else {
 		laImg = imaging.FlipH(raImg)
-		llImg = imaging.FlipH(rlImg)
-=======
-	// If the skin is 1.8 then we will use the left arms and legs, otherwise flip the right ones and use them.
-	if skin.is18Skin() {
-		laImg = imaging.Crop(skin.Image, image.Rect(LaX, LaY, LaX+LaWidth, LaY+UpperBodyShift))
-	} else {
-		laImg = imaging.FlipH(raImg)
->>>>>>> 1dd946ad
 	}
 
 	// Create a blank canvas for us to draw our upper body on
-	upperBodyImg := image.NewNRGBA(image.Rect(0, 0, LaWidth+TorsoWidth+RaWidth, UpperBodyHeight))
+	upperBodyImg := image.NewNRGBA(image.Rect(0, 0, LaWidth+TorsoWidth+RaWidth, HeadHeight+TorsoHeight))
 	// Helm
 	fastDraw(upperBodyImg, helmImg.(*image.NRGBA), LaWidth, 0)
 	// Torso
@@ -134,36 +99,40 @@
 // Returns the upper portion of the body - like GetBody, but without the legs.
 func (skin *mcSkin) GetBust() error {
 	// Go get the upper body but not all of it.
-	err := skin.RenderUpperBody(false)
+	err := skin.RenderUpperBody()
 	if err != nil {
 		return err
 	}
 
+	// Slice off the last little tidbit of the image.
+	img := skin.Processed.(*image.NRGBA)
+	img.Rect.Max.Y = BustHeight
+
 	return nil
 }
 
 func (skin *mcSkin) GetBody() error {
 	// Go get the upper body (all of it).
-	err := skin.RenderUpperBody(true)
+	err := skin.RenderUpperBody()
 	if err != nil {
 		return err
 	}
 
 	rlImg := imaging.Crop(skin.Image, image.Rect(RlX, RlY, RlX+RlWidth, RlY+RlHeight))
 
+	// If the skin is 1.8 then we will use the left arms and legs, otherwise flip the right ones and use them.
 	var llImg image.Image
-
-	// If the skin is 1.8 then we will use the left arms and legs, otherwise flip the right ones and use them.
 	if skin.is18Skin() {
 		llImg = imaging.Crop(skin.Image, image.Rect(LlX, LlY, LlX+LlWidth, LlY+LlHeight))
 	} else {
 		llImg = imaging.FlipH(rlImg)
 	}
 
-	// Create a blank canvas for us to draw our body on
-	bodyImg := image.NewNRGBA(image.Rect(0, 0, LaWidth+TorsoWidth+RaWidth, HeadHeight+TorsoHeight+LlHeight))
-	// Upper Body
-	fastDraw(bodyImg, skin.Processed.(*image.NRGBA), 0, 0)
+	// Create a blank canvas for us to draw our body on. Expand bodyImg so
+	// that we can draw on our legs.
+	bodyImg := skin.Processed.(*image.NRGBA)
+	bodyImg.Pix = append(bodyImg.Pix, make([]uint8, LlHeight*bodyImg.Stride)...)
+	bodyImg.Rect.Max.Y += LlHeight
 	// Left Leg
 	fastDraw(bodyImg, llImg.(*image.NRGBA), LaWidth, HelmHeight+TorsoHeight)
 	// Right Leg
@@ -173,18 +142,7 @@
 	return nil
 }
 
-<<<<<<< HEAD
 // Writes the *processed* image as a PNG to the given writer.
-=======
-func (skin *mcSkin) is18Skin() bool {
-	bounds := skin.Image.Bounds()
-	if bounds.Max.Y == 64 {
-		return true
-	}
-	return false
-}
-
->>>>>>> 1dd946ad
 func (skin *mcSkin) WritePNG(w io.Writer) error {
 	return png.Encode(w, skin.Processed)
 }
@@ -216,6 +174,12 @@
 			img.Pix[i+3] = 0
 		}
 	}
+}
+
+// Checks if the skin is a 1.8 skin using its height.
+func (skin *mcSkin) is18Skin() bool {
+	bounds := skin.Image.Bounds()
+	return bounds.Max.Y == 64
 }
 
 // Returns the head of the skin image.
