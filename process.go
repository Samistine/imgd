--- conflicted
+++ resolved
@@ -57,45 +57,23 @@
 	minecraft.Skin
 }
 
-<<<<<<< HEAD
+// Returns the "face" of the skin.
 func (skin *mcSkin) GetHead(width int) error {
-	skin.Processed = cropHead(skin.Image)
+	skin.Processed = skin.cropHead(skin.Image)
 	skin.Resize(width, imaging.NearestNeighbor)
 	return nil
 }
 
+// Returns the face of the skin overlayed with the helmet texture.
 func (skin *mcSkin) GetHelm(width int) error {
-	skin.Processed = cropHelm(skin.Image)
+	skin.Processed = skin.cropHelm(skin.Image)
 	skin.Resize(width, imaging.NearestNeighbor)
-	return nil
-}
-
-func (skin *mcSkin) GetBody(width int) error {
-	// Check if 1.8 skin (the max Y bound should be 64)
-	render18Skin := true
-	bounds := skin.Image.Bounds()
-	if bounds.Max.Y != 64 {
-		render18Skin = false
-	}
-
-	helmImg := cropHelm(skin.Image)
-=======
-// Returns the "face" of the skin.
-func (skin *mcSkin) GetHead() error {
-	skin.Processed = skin.cropHead(skin.Image)
-	return nil
-}
-
-// Returns the face of the skin overlayed with the helmet texture.
-func (skin *mcSkin) GetHelm() error {
-	skin.Processed = skin.cropHelm(skin.Image)
 	return nil
 }
 
 // Returns the head, torso, and arms part of the body image.
 func (skin *mcSkin) RenderUpperBody() error {
 	helmImg := skin.cropHelm(skin.Image)
->>>>>>> 2797692e
 	torsoImg := imaging.Crop(skin.Image, image.Rect(TorsoX, TorsoY, TorsoX+TorsoWidth, TorsoY+TorsoHeight))
 	raImg := imaging.Crop(skin.Image, image.Rect(RaX, RaY, RaX+RaWidth, RaY+TorsoHeight))
 
@@ -120,31 +98,24 @@
 	// Right Arm
 	fastDraw(upperBodyImg, raImg, LaWidth+TorsoWidth, HelmHeight)
 
-<<<<<<< HEAD
-	skin.Processed = bodyImg
-	skin.Resize(width, imaging.NearestNeighbor)
-	return nil
-}
-
+	skin.Processed = upperBodyImg
+	return nil
+}
+
+// Returns the upper portion of the body - like GetBody, but without the legs.
 func (skin *mcSkin) GetBust(width int) error {
-	err := skin.GetBody(LaWidth + TorsoWidth + RaWidth)
-=======
-	skin.Processed = upperBodyImg
-	return nil
-}
-
-// Returns the upper portion of the body - like GetBody, but without the legs.
-func (skin *mcSkin) GetBust() error {
 	// Go get the upper body but not all of it.
 	err := skin.RenderUpperBody()
->>>>>>> 2797692e
 	if err != nil {
 		return err
 	}
 
-<<<<<<< HEAD
-	skin.Processed = imaging.Crop(skin.Processed, image.Rect(0, 0, 16, 16))
+	// Slice off the last little tidbit of the image.
+	img := skin.Processed.(*image.NRGBA)
+	img.Rect.Max.Y = BustHeight
+
 	skin.Resize(width, imaging.NearestNeighbor)
+
 	return nil
 }
 
@@ -164,7 +135,7 @@
 	top = imaging.Resize(top, width+2, width/3, imaging.NearestNeighbor)
 	// Skew the front and sides at 15 degree angles to match up with the
 	// head that has been smushed
-	front := cropHead(skin.Image).(*image.NRGBA)
+	front := skin.cropHead(skin.Image).(*image.NRGBA)
 	side := imaging.Crop(skin.Image, image.Rect(0, 8, 8, 16))
 	front = imaging.Resize(front, width/2, int(float64(width)/1.75), imaging.NearestNeighbor)
 	side = imaging.Resize(side, width/2, int(float64(width)/1.75), imaging.NearestNeighbor)
@@ -178,16 +149,11 @@
 	draw.Draw(skin.Processed.(draw.Image), image.Rect(width/2, width/6, width, width), front, image.Pt(0, 0), draw.Src)
 	// Draw the top we created
 	draw.Draw(skin.Processed.(draw.Image), image.Rect(-1, 0, width+1, width/3), top, image.Pt(0, 0), draw.Over)
-=======
-	// Slice off the last little tidbit of the image.
-	img := skin.Processed.(*image.NRGBA)
-	img.Rect.Max.Y = BustHeight
->>>>>>> 2797692e
-
-	return nil
-}
-
-func (skin *mcSkin) GetBody() error {
+
+	return nil
+}
+
+func (skin *mcSkin) GetBody(width int) error {
 	// Go get the upper body (all of it).
 	err := skin.RenderUpperBody()
 	if err != nil {
@@ -215,6 +181,8 @@
 	fastDraw(bodyImg, rlImg, LaWidth+LlWidth, HelmHeight+TorsoHeight)
 
 	skin.Processed = bodyImg
+	skin.Resize(width, imaging.NearestNeighbor)
+
 	return nil
 }
 
@@ -228,14 +196,9 @@
 	return png.Encode(w, skin.Image)
 }
 
-<<<<<<< HEAD
+// Resizes the skin to the given dimensions, keeping aspect ratio.
 func (skin *mcSkin) Resize(width int, filter imaging.ResampleFilter) {
 	skin.Processed = imaging.Resize(skin.Processed, width, 0, filter)
-=======
-// Resizes the skin to the given dimensions, keeping aspect ratio.
-func (skin *mcSkin) Resize(width uint) {
-	skin.Processed = imaging.Resize(skin.Processed, int(width), 0, imaging.NearestNeighbor)
->>>>>>> 2797692e
 }
 
 // Removes the skin's alpha matte from the given image.
